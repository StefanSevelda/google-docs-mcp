--- conflicted
+++ resolved
@@ -1,30 +1,21 @@
-<<<<<<< HEAD
-# Google Docs & Drive MCP Server
+# Google Docs, Drive & Chat MCP Server
 
 ![Demo Animation](assets/google.docs.mcp.1.gif)
 
-Connect Claude Desktop, Claude Code, or other MCP clients to your Google Docs and Google Drive!
+Connect Claude Desktop, Claude Code, or other MCP clients to your Google Docs, Google Drive, and Google Chat!
 
 > 🔥 **Check out [15 powerful tasks](SAMPLE_TASKS.md) you can accomplish with this server!**
-=======
-# Ultimate Google Docs, Drive & Chat MCP Server
-
-![Demo Animation](assets/google.docs.mcp.1.gif)
-
-Connect Claude Desktop (or other MCP clients) to your Google Docs, Google Drive, and Google Chat!
-
-> 🔥 **Check out [15 powerful tasks](SAMPLE_TASKS.md) you can accomplish with this enhanced server!**
 > 📁 **NEW:** Complete Google Drive file management capabilities!
 > 💬 **NEW:** Google Chat integration - read and analyze your team conversations!
->>>>>>> 0bbb83e5
-
-A comprehensive MCP server providing 30+ tools for reading, writing, formatting Google Documents, managing Drive files, and handling comments—all through natural language commands.
+
+A comprehensive MCP server providing 30+ tools for reading, writing, formatting Google Documents, managing Drive files, handling comments, and reading Google Chat messages—all through natural language commands.
 
 ## Key Features
 
 **Documents:** Read, write, format text/paragraphs, insert tables/images, manage structure
 **Drive:** List/search/create documents, manage folders, move/copy/rename/delete files
 **Comments:** List, add, reply, resolve, and delete document comments
+**Chat:** Read spaces and messages from Google Chat (read-only)
 **Authentication:** Secure OAuth 2.0 with Google APIs
 
 **Full feature list:** [SAMPLE_TASKS.md](SAMPLE_TASKS.md) | **Architecture:** [CLAUDE.md](CLAUDE.md)
@@ -48,12 +39,13 @@
 
     System_Ext(google_docs, "Google Docs API", "Document operations<br/>[Cloud service]")
     System_Ext(google_drive, "Google Drive API", "File management<br/>[Cloud service]")
+    System_Ext(google_chat, "Google Chat API", "Read spaces & messages<br/>[Cloud service]")
     System_Ext(oauth, "Google OAuth 2.0", "Authentication<br/>[Cloud service]")
 
-<<<<<<< HEAD
     Rel(user, mcp_client, "Sends commands", "Natural Language")
     Rel(mcp_server, google_docs, "REST API calls", "HTTPS")
     Rel(mcp_server, google_drive, "REST API calls", "HTTPS")
+    Rel(mcp_server, google_chat, "REST API calls", "HTTPS")
     Rel(mcp_server, oauth, "Auth flow", "OAuth 2.0")
 
     UpdateLayoutConfig($c4ShapeInRow="3", $c4BoundaryInRow="1")
@@ -66,19 +58,8 @@
 - **Cloud Services**: Google APIs accessed over HTTPS
   - **Google Docs API**: Document content operations
   - **Google Drive API**: File and folder management
+  - **Google Chat API**: Read-only access to spaces and messages
 - **Security**: OAuth 2.0 authentication, query injection/SSRF/path traversal protection
-=======
-### 🆕 Google Chat Integration
-- **List Spaces:** View all Google Chat spaces you're in with `listChatSpaces`
-- **Get Space Info:** Get details about a specific space with `getChatSpace`
-- **List Messages:** Read messages from a space with `listChatMessages`
-- **Get Message Details:** Get full message content with `getChatMessage`
-
-### Integration
-- **Google Authentication:** Secure OAuth 2.0 authentication with full Drive access
-- **MCP Compliant:** Designed for use with Claude and other MCP clients
-- **VS Code Integration:** [Setup guide](vscode.md) for VS Code MCP extension
->>>>>>> 0bbb83e5
 
 ---
 
@@ -91,145 +72,7 @@
 
 ---
 
-<<<<<<< HEAD
 ## Quick Setup
-=======
-## Setup Instructions
-
-Follow these steps carefully to get your own instance of the server running.
-
-### Step 1: Google Cloud Project & Credentials (The Important Bit!)
-
-This server needs permission to talk to Google APIs on your behalf. You'll create special "keys" (credentials) that only your server will use.
-
-1.  **Go to Google Cloud Console:** Open your web browser and go to the [Google Cloud Console](https://console.cloud.google.com/). You might need to log in with your Google Account.
-2.  **Create or Select a Project:**
-    - If you don't have a project, click the project dropdown near the top and select "NEW PROJECT". Give it a name (e.g., "My MCP Docs Server") and click "CREATE".
-    - If you have existing projects, you can select one or create a new one.
-3.  **Enable APIs:** You need to turn on the specific Google services this server uses.
-    - In the search bar at the top, type "APIs & Services" and select "Library".
-    - Search for "**Google Docs API**" and click on it. Then click the "**ENABLE**" button.
-    - Search for "**Google Drive API**" and click on it. Then click the "**ENABLE**" button (this is often needed for finding files or permissions).
-4.  **Configure OAuth Consent Screen:** This screen tells users (usually just you) what your app wants permission for.
-    - On the left menu, click "APIs & Services" -> "**OAuth consent screen**".
-    - Choose User Type: Select "**External**" and click "CREATE".
-    - Fill in App Information:
-      - **App name:** Give it a name users will see (e.g., "Claude Docs MCP Access").
-      - **User support email:** Select your email address.
-      - **Developer contact information:** Enter your email address.
-    - Click "**SAVE AND CONTINUE**".
-    - **Scopes:** Click "**ADD OR REMOVE SCOPES**". Search for and add the following scopes:
-      - `https://www.googleapis.com/auth/documents` (Allows reading/writing docs)
-      - `https://www.googleapis.com/auth/drive` (Full Drive access for file management)
-      - `https://www.googleapis.com/auth/chat.spaces.readonly` (Read Google Chat spaces - optional, for Chat features)
-      - `https://www.googleapis.com/auth/chat.messages.readonly` (Read Google Chat messages - optional, for Chat features)
-      - Click "**UPDATE**".
-    - Click "**SAVE AND CONTINUE**".
-    - **Test Users:** Click "**ADD USERS**". Enter the same Google email address you are logged in with. Click "**ADD**". This allows _you_ to use the app while it's in "testing" mode.
-    - Click "**SAVE AND CONTINUE**". Review the summary and click "**BACK TO DASHBOARD**".
-5.  **Create Credentials (The Keys!):**
-    - On the left menu, click "APIs & Services" -> "**Credentials**".
-    - Click "**+ CREATE CREDENTIALS**" at the top and choose "**OAuth client ID**".
-    - **Application type:** Select "**Desktop app**" from the dropdown.
-    - **Name:** Give it a name (e.g., "MCP Docs Desktop Client").
-    - Click "**CREATE**".
-6.  **⬇️ DOWNLOAD THE CREDENTIALS FILE:** A box will pop up showing your Client ID. Click the "**DOWNLOAD JSON**" button.
-    - Save this file. It will likely be named something like `client_secret_....json`.
-    - **IMPORTANT:** Rename the downloaded file to exactly `credentials.json`.
-7.  ⚠️ **SECURITY WARNING:** Treat this `credentials.json` file like a password! Do not share it publicly, and **never commit it to GitHub.** Anyone with this file could potentially pretend to be _your application_ (though they'd still need user consent to access data).
-
-### Step 2: Get the Server Code
-
-1.  **Clone the Repository:** Open your terminal/command prompt and run:
-    ```bash
-    git clone https://github.com/a-bonus/google-docs-mcp.git mcp-googledocs-server
-    ```
-2.  **Navigate into Directory:**
-    ```bash
-    cd mcp-googledocs-server
-    ```
-3.  **Place Credentials:** Move or copy the `credentials.json` file you downloaded and renamed (from Step 1.6) directly into this `mcp-googledocs-server` folder.
-
-### Step 3: Install Dependencies
-
-Your server needs some helper libraries specified in the `package.json` file.
-
-1.  In your terminal (make sure you are inside the `mcp-googledocs-server` directory), run:
-    ```bash
-    npm install
-    ```
-    This will download and install all the necessary packages into a `node_modules` folder.
-
-### Step 4: Build the Server Code
-
-The server is written in TypeScript (`.ts`), but we need to compile it into JavaScript (`.js`) that Node.js can run directly.
-
-1.  In your terminal, run:
-    ```bash
-    npm run build
-    ```
-    This uses the TypeScript compiler (`tsc`) to create a `dist` folder containing the compiled JavaScript files.
-
-### Step 5: First Run & Google Authorization (One Time Only)
-
-Now you need to run the server once manually to grant it permission to access your Google account data. This will create a `token.json` file that saves your permission grant.
-
-1.  In your terminal, run the _compiled_ server using `node`:
-    ```bash
-    node ./dist/server.js
-    ```
-2.  **Watch the Terminal:** The script will print:
-    - Status messages (like "Attempting to authorize...").
-    - An "Authorize this app by visiting this url:" message followed by a long `https://accounts.google.com/...` URL.
-3.  **Authorize in Browser:**
-    - Copy the entire long URL from the terminal.
-    - Paste the URL into your web browser and press Enter.
-    - Log in with the **same Google account** you added as a Test User in Step 1.4.
-    - Google will show a screen asking for permission for your app ("Claude Docs MCP Access" or similar) to access Google Docs/Drive. Review and click "**Allow**" or "**Grant**".
-4.  **Get the Authorization Code:**
-    - After clicking Allow, your browser will likely try to redirect to `http://localhost` and show a **"This site can't be reached" error**. **THIS IS NORMAL!**
-    - Look **carefully** at the URL in your browser's address bar. It will look like `http://localhost/?code=4/0Axxxxxxxxxxxxxx&scope=...`
-    - Copy the long string of characters **between `code=` and the `&scope` part**. This is your single-use authorization code.
-5.  **Paste Code into Terminal:** Go back to your terminal where the script is waiting ("Enter the code from that page here:"). Paste the code you just copied.
-6.  **Press Enter.**
-7.  **Success!** The script should print:
-    - "Authentication successful!"
-    - "Token stored to .../token.json"
-    - It will then finish starting and likely print "Awaiting MCP client connection via stdio..." or similar, and then exit (or you can press `Ctrl+C` to stop it).
-8.  ✅ **Check:** You should now see a new file named `token.json` in your `mcp-googledocs-server` folder.
-9.  ⚠️ **SECURITY WARNING:** This `token.json` file contains the key that allows the server to access your Google account _without_ asking again. Protect it like a password. **Do not commit it to GitHub.** The included `.gitignore` file should prevent this automatically.
-
-### Step 6: Configure Claude Desktop (Optional)
-
-If you want to use this server with Claude Desktop, you need to tell Claude how to run it.
-
-1.  **Find Your Absolute Path:** You need the full path to the server code.
-    - In your terminal, make sure you are still inside the `mcp-googledocs-server` directory.
-    - Run the `pwd` command (on macOS/Linux) or `cd` (on Windows, just displays the path).
-    - Copy the full path (e.g., `/Users/yourname/projects/mcp-googledocs-server` or `C:\Users\yourname\projects\mcp-googledocs-server`).
-2.  **Locate `mcp_config.json`:** Find Claude's configuration file:
-    - **macOS:** `~/Library/Application Support/Claude/mcp_config.json` (You might need to use Finder's "Go" -> "Go to Folder..." menu and paste `~/Library/Application Support/Claude/`)
-    - **Windows:** `%APPDATA%\Claude\mcp_config.json` (Paste `%APPDATA%\Claude` into File Explorer's address bar)
-    - **Linux:** `~/.config/Claude/mcp_config.json`
-    - _If the `Claude` folder or `mcp_config.json` file doesn't exist, create them._
-3.  **Edit `mcp_config.json`:** Open the file in a text editor. Add or modify the `mcpServers` section like this, **replacing `/PATH/TO/YOUR/CLONED/REPO` with the actual absolute path you copied in Step 6.1**:
-
-    ```json
-    {
-      "mcpServers": {
-        "google-docs-mcp": {
-          "command": "node",
-          "args": [
-            "/PATH/TO/YOUR/CLONED/REPO/mcp-googledocs-server/dist/server.js"
-          ],
-          "env": {}
-        }
-        // Add commas here if you have other servers defined
-      }
-      // Other Claude settings might be here
-    }
-    ```
->>>>>>> 0bbb83e5
 
 ### 1. Google Cloud Credentials
 
@@ -237,10 +80,14 @@
 
 1. Go to [Google Cloud Console](https://console.cloud.google.com/)
 2. Create/select a project
-3. Enable **Google Docs API** and **Google Drive API**
+3. Enable **Google Docs API**, **Google Drive API**, and **Google Chat API**
 4. Configure OAuth Consent Screen:
    - User Type: **External**
-   - Add scopes: `https://www.googleapis.com/auth/documents` and `https://www.googleapis.com/auth/drive`
+   - Add scopes:
+     - `https://www.googleapis.com/auth/documents` (Docs access)
+     - `https://www.googleapis.com/auth/drive` (Drive access)
+     - `https://www.googleapis.com/auth/chat.spaces.readonly` (Chat spaces - optional)
+     - `https://www.googleapis.com/auth/chat.messages.readonly` (Chat messages - optional)
    - Add yourself as Test User
 5. Create Credentials → OAuth client ID → **Desktop app**
 6. Download JSON → Rename to `credentials.json`
@@ -374,13 +221,23 @@
 "Upload /path/to/chart.png and insert at index 200"
 ```
 
-<<<<<<< HEAD
 **Comments:**
 ```
 "List all comments in document abc123"
 "Add comment 'Needs review' to text at indices 50-100"
 ```
-=======
+
+**Google Chat:**
+```
+"List my Google Chat spaces"
+"Show me the last 50 messages from the Core Systems AI space"
+"Read the conversation history from space spaces/AAQAtBJLgmM"
+```
+
+See [SAMPLE_TASKS.md](SAMPLE_TASKS.md) for more detailed examples.
+
+---
+
 ## Google Chat Integration
 
 This server provides read-only access to your Google Chat spaces and messages, allowing you to search, summarize, and analyze your team conversations.
@@ -391,7 +248,7 @@
 - `https://www.googleapis.com/auth/chat.spaces.readonly` - Read access to spaces
 - `https://www.googleapis.com/auth/chat.messages.readonly` - Read access to messages
 
-**Important:** If you've already authorized the server (completed Step 5), you'll need to re-authorize to grant these additional permissions:
+**Important:** If you've already authorized the server, you'll need to re-authorize to grant these additional permissions:
 
 1. **Delete the existing token:**
    ```bash
@@ -403,7 +260,7 @@
    node ./dist/server.js
    ```
 
-3. **Grant permissions:** When the authorization screen appears in your browser, you'll now see requests for Chat permissions in addition to Docs and Drive. Click "Allow" to grant all permissions.
+3. **Grant permissions:** When the authorization screen appears, you'll now see requests for Chat permissions in addition to Docs and Drive. Click "Allow" to grant all permissions.
 
 ### Available Google Chat Tools
 
@@ -535,13 +392,6 @@
 
 ---
 
-## Security & Token Storage
->>>>>>> 0bbb83e5
-
-See [SAMPLE_TASKS.md](SAMPLE_TASKS.md) for 15 detailed task examples.
-
----
-
 ## Troubleshooting
 
 **MCP connection issues:**
@@ -551,7 +401,7 @@
 - Check Claude logs for detailed errors
 
 **Authorization errors:**
-- Confirm Google Docs & Drive APIs are enabled
+- Confirm Google Docs, Drive, and Chat APIs are enabled
 - Verify your email is added as Test User
 - Check `credentials.json` is in project root
 - Delete `token.json` and re-authorize if needed
